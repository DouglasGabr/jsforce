import assert from 'assert';
import ConnectionManager from './helper/connection-manager';
import config from './config';
import { isNumber, isString, isObject } from './util';
<<<<<<< HEAD
import type { Record } from 'jsforce';
=======
import fs from './helper/fs';
import { isNodeJS } from './helper/env';
>>>>>>> 09285379

const connMgr = new ConnectionManager(config);
const conn = connMgr.createConnection();

/**
 *
 */
beforeAll(async () => {
  await connMgr.establishConnection(conn);
});

/**
 *
 */
it('should describe global', async () => {
  const res = await conn.tooling.describeGlobal();
  assert.ok(isString(res.encoding));
  assert.ok(isNumber(res.maxBatchSize));
  assert.ok(Array.isArray(res.sobjects));
});

/**
 *
 */
it('should describe tooling sobject', async () => {
  const so = await conn.tooling.sobject('ApexClass').describe();
  assert.ok(isString(so.name));
  assert.ok(isString(so.label));
  assert.ok(Array.isArray(so.fields));
});

/**
 *
 */
it('should find tooling sobject record', async () => {
  const rec = await conn.tooling.sobject('ApexClass').findOne();
  if (rec) {
    assert.ok(isString(rec.Id));
  }
});

/**
 *
 */
it('should execute anonymous apex and execute successfully', async () => {
  const body = ["System.debug('Hello, World');"].join('\n');
  const res = await conn.tooling.executeAnonymous(body);
  assert.ok(res.compiled === true);
  assert.ok(res.success === true);
});

/**
 *
 */
it('should run tests asynchronously', async () => {
  const id = await conn.tooling.runTestsAsynchronous({
    classNames: 'JSforceTestLogicTest',
  });
  assert.ok(typeof id === 'string');
});

/**
 *
 */
it('should run tests synchronously', async () => {
  const cls = await conn.tooling
    .sobject('ApexClass')
    .findOne({ Name: 'JSforceTestLogicTest' });
  const clsid = cls?.Id ?? '';
  const res = await conn.tooling.runTestsSynchronous({
    tests: [{ classId: clsid }],
    maxFailedTests: 0,
  });
  assert.ok(isObject(res));
  if (res) {
    assert.ok(res.failures.length <= 1);
  }
});

/**
 *
 */
it('should get completions and return completions', async () => {
  const res = await conn.tooling.completions('apex');
  assert.ok(isObject(res));
  assert.ok(isObject(res.publicDeclarations));
});

it('can create static resource using application/json content type', async () => {
  if (isNodeJS()) {
    const request = createStaticResourceRequest(
      fs.readFileSync('test/data/test.zip').toString('base64'),
    );
    const record = await conn.tooling.create('StaticResource', request);
    assert.ok(record.success);
  }
});

it('can create static resource using multipart/form-data content type with a buffer', async () => {
  if (isNodeJS()) {
    const request = createStaticResourceRequest(
      fs.readFileSync('test/data/test.zip'),
    );
    const options = {
      multipartFileFields: {
        Body: {
          contentType: 'application/zip',
          filename: 'test.zip',
        },
      },
    };
    const record = await conn.tooling.create(
      'StaticResource',
      request,
      options,
    );
    assert.ok(record.success);
  }
});

it('can create static resource using multipart/form-data content type with a base64 encoded string', async () => {
  if (isNodeJS()) {
    const request = createStaticResourceRequest(
      fs.readFileSync('test/data/test.zip').toString('base64'),
    );

    const options = {
      multipartFileFields: {
        Body: {
          contentType: 'application/zip',
          filename: 'test.zip',
        },
      },
    };

    const record = await conn.tooling.create(
      'StaticResource',
      request,
      options,
    );
    assert.ok(record.success);
  }
});

it('can download a static resource binary blob and properly interpret the results', async () => {
  if (isNodeJS()) {
    const base64bytes = fs
      .readFileSync('test/data/test.zip')
      .toString('base64');
    const request = createStaticResourceRequest(base64bytes);
    const result = await conn.tooling.create('StaticResource', request);
    assert.ok(result.success);

    const record = await conn.tooling.retrieve('StaticResource', result.id);
    assert.ok(isString(record.Body));

    const response = await conn.tooling.request<string>(record.Body, {
      encoding: 'base64',
    });
    assert.ok(response == base64bytes);
  }
});

function createStaticResourceRequest(body: String | Buffer) {
  return {
    ContentType: 'application/zip',
    CacheControl: 'Private',
    Name: 'TestZip_' + Date.now(),
    Body: body,
  };
}

/**
 *
 */
describe('single record crud', () => {
  let debugLevelId: string;
  let debugLevel: Record;

  //
  it('should create debuglevel and get created obj', async () => {
    const ret = await conn.tooling.sobject('DebugLevel').create({
      ApexCode: 'ERROR',
      ApexProfiling: 'ERROR',
      Callout: 'ERROR',
      Database: 'ERROR',
      DeveloperName: 'jsforce_testing',
      MasterLabel: 'jsforce Testing',
      Nba: 'ERROR',
      System: 'ERROR',
      Validation: 'ERROR',
      Visualforce: 'ERROR',
      Wave: 'ERROR',
      Workflow: 'ERROR',
    });
    assert.ok(ret.success);
    assert.ok(typeof ret.id === 'string');
    debugLevelId = ret.id as string;
  });

  //
  it('should retrieve debuglevel and return a record', async () => {
    const record = await conn.tooling
      .sobject('DebugLevel')
      .retrieve(debugLevelId);
    assert.ok(typeof record.Id === 'string');
    assert.ok(isObject(record.attributes));
    debugLevel = record;
  });

  //
  it('should update debuglevel, get successful result, and retrieve the updated record', async () => {
    const ret = await conn.tooling
      .sobject('DebugLevel')
      .record(debugLevel.Id as string)
      .update({ ApexCode: 'WARN' });
    assert.ok(ret.success);
    const record = await conn.tooling
      .sobject('DebugLevel')
      .record(debugLevelId)
      .retrieve();
    assert.ok(record.ApexCode === 'WARN');
    assert.ok(isObject(record.attributes));
  });

  //
  it('should delete debuglevel, get successful results, and not get any records', async () => {
    const ret = await conn.tooling
      .sobject('DebugLevel')
      .record(debugLevelId)
      .destroy();
    assert.ok(ret.success);
    let record;
    let err;
    try {
      record = await conn.tooling.sobject('DebugLevel').retrieve(debugLevelId);
    } catch (error) {
      err = error;
    }
    assert.ok(record === undefined);
    assert.ok(err.name === 'NOT_FOUND');
  });
});

/**
 *
 */
afterAll(async () => {
  await connMgr.closeConnection(conn);
});<|MERGE_RESOLUTION|>--- conflicted
+++ resolved
@@ -2,12 +2,9 @@
 import ConnectionManager from './helper/connection-manager';
 import config from './config';
 import { isNumber, isString, isObject } from './util';
-<<<<<<< HEAD
 import type { Record } from 'jsforce';
-=======
 import fs from './helper/fs';
 import { isNodeJS } from './helper/env';
->>>>>>> 09285379
 
 const connMgr = new ConnectionManager(config);
 const conn = connMgr.createConnection();
