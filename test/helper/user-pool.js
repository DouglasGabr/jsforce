--- conflicted
+++ resolved
@@ -1,6 +1,4 @@
 var jsforce = require('../..');
-<<<<<<< HEAD
-=======
 var Promise = jsforce.Promise;
 
 function wait(msec) {
@@ -8,7 +6,6 @@
     setTimeout(function() { resolve(); }, msec);
   });
 }
->>>>>>> 75a1f88d
 
 /**
  *
