--- conflicted
+++ resolved
@@ -64,13 +64,8 @@
     "archiver": "^0.21.0",
     "async": "^1.5.2",
     "browserify": "^13.0.0",
-<<<<<<< HEAD
     "dotenv": "^2.0.0",
-    "envfile": "^1.0.0",
-=======
-    "dotenv": "^0.4.0",
     "envfile": "^2.0.1",
->>>>>>> d9cf46c8
     "envify": "^3.4.0",
     "espower-loader": "^0.7.1",
     "espowerify": "^0.10.1",
