--- conflicted
+++ resolved
@@ -61,13 +61,8 @@
     "xml2js": "^0.4.4"
   },
   "devDependencies": {
-<<<<<<< HEAD
-    "archiver": "^0.14.4",
+    "archiver": "^0.21.0",
     "async": "^1.5.2",
-=======
-    "archiver": "^0.21.0",
-    "async": "^0.9.0",
->>>>>>> c82f076c
     "browserify": "^11.0.1",
     "dotenv": "^0.4.0",
     "envfile": "^1.0.0",
