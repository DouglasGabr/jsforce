{
  "author": "Shinichi Tomita <shinichi.tomita@gmail.com>",
  "name": "jsforce",
  "description": "Salesforce API Library for JavaScript",
  "keywords": [
    "salesforce",
    "salesforce.com",
    "sfdc",
    "force.com",
    "database.com"
  ],
  "homepage": "http://github.com/jsforce/jsforce",
  "version": "1.6.0",
  "repository": {
    "type": "git",
    "url": "git://github.com/jsforce/jsforce.git"
  },
  "license": "MIT",
  "licenses": [
    {
      "type": "MIT",
      "url": "http://github.com/jsforce/jsforce/raw/master/LICENSE"
    }
  ],
  "main": "./index",
  "scripts": {
    "build": "gulp build",
    "build:test": "gulp build:test",
    "build:all": "gulp build:all",
    "doc": "jsdoc lib -d doc --recurse --lenient",
    "test": "npm run test:node",
    "test:all": "npm run test:node && npm run test:browser",
    "test:node": "./test/bin/run-test",
    "test:browser": "testem"
  },
  "directories": {
    "test": "test/"
  },
  "files": [
    "README.md",
    "bower.json",
    "LICENSE",
    "package.json",
    "bin",
    "build",
    "lib",
    "test",
    "core.js",
    "index.js"
  ],
  "engines": {
    "node": ">=0.12.0"
  },
  "bin": {
    "jsforce": "./bin/jsforce"
  },
  "dependencies": {
    "co-prompt": "^1.0.0",
    "coffee-script": "^1.10.0",
    "commander": "^2.9.0",
    "faye": "^1.1.2",
    "inherits": "^2.0.1",
    "lodash": "^4.11.1",
    "open": "0.0.5",
    "promise": "^7.1.1",
<<<<<<< HEAD
    "readable-stream": "^2.0.6",
    "request": "^2.72.0",
=======
    "readable-stream": "^2.1.0",
    "request": "^2.69.0",
>>>>>>> ef04b41a
    "through2": "^2.0.1",
    "xml2js": "^0.4.16"
  },
  "devDependencies": {
    "archiver": "^0.21.0",
    "async": "^1.5.2",
    "babel": "^6.5.2",
    "babel-core": "^6.7.4",
    "babel-preset-es2015": "^6.5.0",
    "babel-register": "^6.5.2",
    "browserify": "^13.0.0",
    "dotenv": "^2.0.0",
    "envify": "^3.4.0",
    "espower-loader": "^1.0.0",
    "espowerify": "^1.0.0",
    "gulp": "gulpjs/gulp#4.0",
    "gulp-rename": "^1.2.2",
    "gulp-sourcemaps": "^1.6.0",
    "gulp-uglify": "^1.5.3",
    "intelli-espower-loader": "^1.0.1",
    "jsdoc": "^3.4.0",
    "mocha": "^2.4.5",
    "power-assert": "^1.3.0",
    "require-swapper": "^0.1.5",
    "testem": "^1.6.0",
    "through2": "^2.0.1",
    "vinyl-buffer": "^1.0.0",
    "vinyl-source-stream": "^1.1.0",
    "webdriverio": "^4.0.4"
  },
  "browser": {
    "./index": "./lib/browser/jsforce",
    "./core": "./lib/browser/core",
    "request": "./lib/browser/request.js"
  }
}<|MERGE_RESOLUTION|>--- conflicted
+++ resolved
@@ -63,13 +63,8 @@
     "lodash": "^4.11.1",
     "open": "0.0.5",
     "promise": "^7.1.1",
-<<<<<<< HEAD
-    "readable-stream": "^2.0.6",
+    "readable-stream": "^2.1.0",
     "request": "^2.72.0",
-=======
-    "readable-stream": "^2.1.0",
-    "request": "^2.69.0",
->>>>>>> ef04b41a
     "through2": "^2.0.1",
     "xml2js": "^0.4.16"
   },
