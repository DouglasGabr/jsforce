/**
 * @file Represents stream that handles Salesforce record as stream data
 * @author Shinichi Tomita <shinichi.tomita@gmail.com>
 */
var events = require('events'),
    Stream = require('stream'),
    PassThrough = Stream.PassThrough,
    util   = require('util'),
    _      = require('underscore'),
    CSV    = require('./csv');

/**
 * Class for Record Stream
 *
 * @abstract
 * @class
 * @constructor
 * @extends events.EventEmitter
 */
var RecordStream = module.exports = function() {
  this.sendable = false;
  this.receivable = false;
  this.on('error', function() {
    this.sendable = false;
    this.receivable = false;
  });
  this.on('end', function() {
    this.receivable = false;
  });
};

util.inherits(RecordStream, events.EventEmitter);


/*--- Output Record Stream methods (Sendable) ---*/

/**
 * Output record into stream.
 * 
 * @param {Record} record - Record object
 */
RecordStream.prototype.send = function(record) {
  // abstract
};

/**
 * End sending records into stream. 
 */
RecordStream.prototype.end = function() {
  this.sendable = false;
};

/**
 * Destroy record stream;
 */
RecordStream.prototype.destroy = function() {
  this.reciebable = false;
  this.sendable = false;
};

/**
 * Destroy record stream after all record submission in the queue;
 */
RecordStream.prototype.destroySoon = function() {
  //
};


/*--- Input Record Stream methods (Receivable) ---*/

/*
 * Pause record fetch
 * @abstract
 */
RecordStream.prototype.pause = function() {
  // abstract
};

/**
 * Resume record fetch and query execution
 * @abstract
 */
RecordStream.prototype.resume = function() {
  // abstract
};

/**
 * Streaming pipe for record manipulation
 * Originally from Node.js's Stream#pipe 
 * https://github.com/joyent/node/blob/master/lib/stream.js
 *
 * @param {RecordStream} dest - Destination output stream for records
 * @param {Object} [options]
 * @returns {RecordStream}
 */
RecordStream.prototype.pipe = function (dest, options) {
  var source = this;

  var onRecord = function(record) {
    if (dest.send && false === dest.send(record)) { source.pause(); }
  };

  source.on('record', onRecord);

  var onDrain = function() { source.resume(); };

  dest.on('drain', onDrain);

  var didOnEnd = false;
  var onEnd = function() {
    if (didOnEnd) { return; }
    didOnEnd = true;
    dest.end();
  };

  var onClose = function() {
    if (didOnEnd) { return; }
    didOnEnd = true;
    if (typeof dest.destroy === 'function') { dest.destroy(); }
  };

  // If the 'end' option is not supplied, dest.end() will be called when
  // source gets the 'end' or 'close' events.  Only dest.end() once.
  if (!options || options.end !== false) {
    source.on('end', onEnd);
    source.on('close', onClose);
  }

  // don't leave dangling pipes when there are errors.
  var onError = function(err) {
    cleanup();
    if (this.listeners('error').length === 0) {
      throw err; // Unhandled stream error in pipe.
    }
  };

  source.on('error', onError);
  dest.on('error', onError);

  // remove all the event listeners that were added.
  var cleanup = function() {
    source.removeListener('record', onRecord);
    dest.removeListener('drain', onDrain);

    source.removeListener('end', onEnd);
    source.removeListener('close', onClose);

    source.removeListener('error', onError);
    dest.removeListener('error', onError);

    source.removeListener('end', cleanup);
    source.removeListener('close', cleanup);

    dest.removeListener('end', cleanup);
    dest.removeListener('close', cleanup);
  };

  source.on('end', cleanup);
  source.on('close', cleanup);

  dest.on('end', cleanup);
  dest.on('close', cleanup);

  dest.emit('pipe', source);

  // Allow for unix-like usage: A.pipe(B).pipe(C)
  return dest;
};


/**
 * Mapping incoming record from upstream, and pass to downstream
 *
 * @param {RecordMapFunction} fn - Record mapping function
 * @returns {RecordStream}
 */
RecordStream.prototype.map = function(fn) {
  return this.pipe(RecordStream.map(fn));
};

/**
 * Filtering incoming record from upstream, and pass to downstream
 *
 * @param {RecordFilterFunction} fn - Record filtering function
 * @returns {RecordStream}
 */
RecordStream.prototype.filter = function(fn) {
  return this.pipe(RecordStream.filter(fn));
};

/**
 * Create Node.js stream instance for serializing/deserialize records
 *
 * @returns {stream.Stream}
 */
RecordStream.prototype.stream = function(type) {
  type = type || 'csv';
  var recStream;
  if (type === "csv") {
    recStream = new RecordStream.CSVStream();
  }
  if (!recStream) {
    throw new Error("No stream type defined for '"+type+"'.");
  }
  if (this.receivable) {
    this.pipe(recStream);
  } else if (this.sendable) {
    recStream.pipe(this);
  }
  return recStream.stream(); // get Node.js stream instance
};

/* --------------------------------------------------- */

/**
 * @callback RecordMapFunction
 * @param {Record} record - Source record to map
 * @returns {Record}
 */

/**
 * Create a record stream which maps records and pass them to downstream
 *
 * @param {RecordMapFunction} fn - Record mapping function
 * @returns {RecordStream}
 */
RecordStream.map = function(fn) {
  var rstream = new RecordStream();
  rstream.receivable = true;
  rstream.send = function(record) {
    var rec = fn(record) || record; // if not returned record, use same record
    this.emit('record', rec);
  };
  rstream.end = function() {
    this.emit('end');
  };
  return rstream;
};

/**
 * Create mapping stream using given record template
 *
 * @param {Record} record - Mapping record object. In mapping field value, temlate notation can be used to refer field value in source record, if noeval param is not true.
 * @param {Boolean} [noeval] - Disable template evaluation in mapping record.
 * @returns {RecordStream}
 */
RecordStream.recordMapStream = function(record, noeval) {
  return RecordStream.map(function(rec) {
    var mapped = { Id: rec.Id };
    for (var prop in record) {
      mapped[prop] = noeval ? record[prop] : evalMapping(record[prop], rec);
    }
    return mapped;
  });

  function evalMapping(value, mapping) {
    if (_.isString(value)) {
      var m = /^\$\{(\w+)\}$/.exec(value);
      if (m) { return mapping[m[1]]; }
      return value.replace(/\$\{(\w+)\}/g, function($0, prop) {
        var v = mapping[prop];
        return _.isNull(v) || _.isUndefined(v) ? "" : String(v);
      });
    } else {
      return value;
    }
  }
};

/**
 * @callback RecordFilterFunction
 * @param {Record} record - Source record to filter
 * @returns {Boolean}
 */

/**
 * Create a record stream which filters records and pass them to downstream
 *
 * @param {RecordFilterFunction} fn - Record filtering function
 * @returns {RecordStream}
 */
RecordStream.filter = function(fn) {
  var rstream = new RecordStream();
  rstream.receivable = true;
  rstream.send = function(record) {
    if (fn(record)) {
      this.emit('record', record);
    }
  };
  rstream.end = function() {
    this.emit('end');
  };
  return rstream;
};


/* --------------------------------------------------- */

/**
 * CSVStream (extends RecordStream implements Receivable, Sendable)
 *
 * @protected
 * @class RecordStream.CSVStream
 * @extends RecordStream
 */
<<<<<<< HEAD
var CSVStream = RecordStream.CSVStream = function(headers, stream) {
  var self = this;
  this.sendable = true;
  this.receivable = true;
  this.headers = headers;
  this.wroteHeaders = false;
  this._stream = stream || new PassThrough();
=======
var CSVStream = RecordStream.CSVStream = function(config) {
  config = config || {};
  this.headers = config.headers;
  this.nullValue = config.nullValue;
  this.wroteHeaders = false;
  this.sendable = true;
  this.receivable = true;
  this._stream = new Stream();
>>>>>>> f5f85377
  this._buffer = [];
  var self = this;
  this._stream.on('data', function(data) { self._handleData(data); });
  this._stream.on('end', function(data) { self._handleEnd(data); });
};

util.inherits(CSVStream, RecordStream);

/**
 *
 * @override
 * @method RecordStream.CSVStream#send
 * @param {Record} record - Record object
 */
CSVStream.prototype.send = function(record) {
  this.sendable = false; // ignore incoming CSV data from stream
  if (!this.wroteHeaders) {
    if (!this.headers) {
      this.headers = CSV.extractHeaders([ record ]);
    }
    this._stream.emit("data", CSV.arrayToCSV(this.headers) + "\n");
    this.wroteHeaders = true;
  }
  this._stream.emit("data", CSV.recordToCSV(record, this.headers, { nullValue: this.nullValue }) + "\n");
};

/**
 *
 * @override
 * @method RecordStream.CSVStream#end
 * @param {Record} record - Record object
 */
CSVStream.prototype.end = function(record) {
  if (record) { this.send(record); }
  this.sendable = false;
  this.receivable = false;
  this._stream.emit("end");
};

/**
 * @private
 */
CSVStream.prototype._handleData = function(data, enc) {
  // ignore received CSV input from stream
  if (!this.sendable) { return; }
  this._buffer.push([ data, enc ]);
};

/**
 * @private
 */
CSVStream.prototype._handleEnd = function(data, enc) {
  // ignore received CSV input from stream
  if (!this.sendable || this.listeners('record').length === 0) { return; }
  if (data) {
    this._buffer.push([ data, enc ]);
  }
  data = this._buffer.map(function(d) {
    return d[0].toString(d[1] || 'utf-8');
  }).join('');
  var records = CSV.parseCSV(data);
  records.forEach(function(record) {
    this.emit('record', record);
  }, this);
  this.emit('end');
};

/**
 * Get delegating Node.js stream
 * @override
 * @method RecordStream.CSVStream#stream
 */
CSVStream.prototype.stream = function() {
  return this._stream;
};
<|MERGE_RESOLUTION|>--- conflicted
+++ resolved
@@ -303,15 +303,6 @@
  * @class RecordStream.CSVStream
  * @extends RecordStream
  */
-<<<<<<< HEAD
-var CSVStream = RecordStream.CSVStream = function(headers, stream) {
-  var self = this;
-  this.sendable = true;
-  this.receivable = true;
-  this.headers = headers;
-  this.wroteHeaders = false;
-  this._stream = stream || new PassThrough();
-=======
 var CSVStream = RecordStream.CSVStream = function(config) {
   config = config || {};
   this.headers = config.headers;
@@ -319,8 +310,7 @@
   this.wroteHeaders = false;
   this.sendable = true;
   this.receivable = true;
-  this._stream = new Stream();
->>>>>>> f5f85377
+  this._stream = stream || new PassThrough();
   this._buffer = [];
   var self = this;
   this._stream.on('data', function(data) { self._handleData(data); });
