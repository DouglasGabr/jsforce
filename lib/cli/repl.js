/*global process, global */
/**
 * @file Creates REPL interface with built in Salesforce API objects and automatically resolves promise object
 * @author Shinichi Tomita <shinichi.tomita@gmail.com>
 * @private
 */
<<<<<<< HEAD
var stream = require('readable-stream'),
    Readable = stream.Readable,
    Writable = stream.Writable,
    Transform = stream.Transform,
    _ = require('underscore'),
=======

'use strict';

var stream = require('stream'),
    rstream = require('readable-stream'),
    Readable = stream.Readable || rstream.Readable,
    Writable = stream.Writable || rstream.Writable,
    Transform = stream.Transform || rstream.Transform,
    PassThrough = stream.PassThrough || rstream.PassThrough,
    _      = require('underscore'),
>>>>>>> 47324f2d
    jsforce = require('../jsforce');

/**
 * Intercept the evaled value returned from repl evaluator, convert and send back to output.
 * @private
 */
function injectBefore(replServer, method, beforeFn) {
  var _orig = replServer[method];
  replServer[method] = function() {
    var args = Array.prototype.slice.call(arguments);
    var callback = args.pop();
    beforeFn.apply(null, args.concat(function(err, res) {
      if (err || res) {
        callback(err, res);
      } else {
        _orig.apply(replServer, args.concat(callback));
      }
    }));
  };
  return replServer;
}

/**
 * @private
 */
function injectAfter(replServer, method, afterFn) {
  var _orig = replServer[method];
  replServer[method] = function() {
    var args = Array.prototype.slice.call(arguments);
    var callback = args.pop();
    _orig.apply(replServer, args.concat(function() {
      var args = Array.prototype.slice.call(arguments);
      try {
        afterFn.apply(null, args.concat(callback));
      } catch(e) {
        callback(e);
      }
    }));
  };
  return replServer;
}


/**
 * When the result was "promise", resolve its value
 * @private
 */
function promisify(err, value, callback) {
  if (err) { throw err; }
  if (isPromiseLike(value)) {
    value.then(function(v) {
      callback(null, v);
    }, function(err) {
      callback(err);
    });
  } else {
    callback(null, value);
  }
}

/**
 * Detect whether the value has CommonJS Promise/A+ interface or not
 * @private
 */
function isPromiseLike(v) {
  return _.isObject(v) && _.isFunction(v.then);
}

/**
 * Output object to stdout in JSON representation
 * @private
 */
function outputToStdout(prettyPrint) {
  if (prettyPrint && !_.isNumber(prettyPrint)) {
    prettyPrint = 4;
  }
  return function(err, value, callback) {
    if (err) {
      console.error(err);
    } else {
      var str = JSON.stringify(value, null, prettyPrint);
      console.log(str);
    }
    callback(err, value);
  };
}


/**
 * define get accessor using Object.defineProperty
 * @private
 */
function defineProp(obj, prop, getter) {
  if (Object.defineProperty) {
    Object.defineProperty(obj, prop, { get: getter });
  }
}


/**
 * @private
 */
var Repl = module.exports = function(cli, replModule) {
  this._cli = cli;
  this._replModule = replModule;
  this._in = new Transform();
  this._out = new Transform();
  var self = this;
  this._in._transform = function(chunk, encoding, callback) {
    if (!self._paused) { this.push(chunk); }
    callback();
  };
  this._out._transform = function(chunk, encoding, callback) {
    if (!self._paused && self._interactive !== false) { this.push(chunk); }
    callback();
  };
};

/**
 *
 */
Repl.prototype.start = function(options) {
  var self = this;
  var cli = this._cli;
  options = options || {};

  process.stdin.resume();
  process.stdin.setRawMode(true);
  process.stdin.pipe(this._in);

  this._interactive = options.interactive;

  this._out.pipe(process.stdout);
  defineProp(this._out, "columns", function() { return process.stdout.columns; });

  var replServer = this._replModule.start({
    input: this._in,
    output: this._out,
    terminal: true
  });

  this._defineAdditionalCommands(replServer);

  replServer = injectBefore(replServer, "complete", function() {
    self.complete.apply(self, arguments);
  });
  replServer = injectAfter(replServer, "eval", promisify);

  if (options.interactive === false) { 
    replServer = injectAfter(replServer, "eval", outputToStdout(options.prettyPrint));
    replServer = injectAfter(replServer, "eval", function() { process.exit(); });
  }
  replServer.on('exit', function() { process.exit(); });

  this._defineBuiltinVars(replServer.context);

  if (options.evalScript) {
    this._in.write(options.evalScript + "\n", "utf-8");
  }
  return this;
};

/**
 * @private
 */
Repl.prototype._defineAdditionalCommands = function(replServer) {
  var cli = this._cli;
  replServer.defineCommand('connections', {
    help: 'List currenty registered Salesforce connections',
    action: function(name) {
      cli.listConnections();
      replServer.displayPrompt();
    }
  });
  replServer.defineCommand('connect', {
    help: 'Connect to Salesforce instance',
    action: function(name, password) {
      var options = null;
      if (password) {
        options = { username: name, password: password };
      }
      cli.connect(name, options, function(err, res) {
        if (err) { console.error(err.message); }
        replServer.displayPrompt();
      });
    }
  });
  replServer.defineCommand('disconnect', {
    help: 'Disconnect connection and erase it from registry',
    action: function(name) {
      cli.disconnect(name);
      replServer.displayPrompt();
    }
  });
  replServer.defineCommand('use', {
    help: 'Specify login server to establish connection',
    action: function(loginServer) {
      cli.setLoginServer(loginServer);
      replServer.displayPrompt();
    }
  });
  replServer.defineCommand('authorize', {
    help: 'Connect to Salesforce using OAuth2 authorization flow',
    action: function(clientName) {
      cli.authorize(clientName, function(err, res) {
        if (err) { console.error(err.message); }
        replServer.displayPrompt();
      });
    }
  });
  replServer.defineCommand('register', {
    help: 'Register OAuth2 client information',
    action: function(clientName, clientId, clientSecret, redirectUri, loginUrl) {
      var config = {
        clientId: clientId,
        clientSecret: clientSecret,
        redirectUri: redirectUri,
        loginUrl: loginUrl
      };
      cli.register(clientName, config, function(err, res) {
        if (err) { console.error(err.message); }
        replServer.displayPrompt();
      });
    }
  });
  replServer.defineCommand('open', {
    help: 'Open Salesforce web page using established connection',
    action: function(url) {
      cli.openUrl(url);
      replServer.displayPrompt();
    }
  });
};

/**
 *
 */
Repl.prototype.pause = function() {
  this._paused = true;
  process.stdin.setRawMode(false);
};

/**
 *
 */
Repl.prototype.resume = function() {
  this._paused = false;
  process.stdin.resume();
  process.stdin.setRawMode(true);
};

/**
 *
 */
Repl.prototype.complete = function(line, callback) {
  var tokens = line.replace(/^\s+/, '').split(/\s+/);
  var command = tokens[0];
  var keyword = tokens[1] || '';
  if (command[0] === '.' && tokens.length === 2) {
    var candidates = [];
    if (command === '.connect' || command === '.disconnect') {
      candidates = this._cli.getConnectionNames();
    } else if (command === '.authorize') {
      candidates = this._cli.getClientNames();
    } else if (command === '.use') {
      candidates = [ 'production', 'sandbox' ];
    }
    candidates = candidates.filter(function(name) {
      return name.indexOf(keyword) === 0;
    });
    callback(null, [ candidates, keyword ]);
  } else {
    callback();
  }
};

/**
 * Map all node-salesforce object to REPL context
 * @private
 */
Repl.prototype._defineBuiltinVars = function(context) {
  var cli = this._cli;

  // define salesforce package root objects
  for (var key in jsforce) {
    if (jsforce.hasOwnProperty(key) && !global[key]) {
      context[key] = jsforce[key];
    }
  }
  // expose jsforce package root object in context.
  context.jsforce = jsforce;

  function createProxyFunc(prop) {
    return function() {
      var conn = cli.getCurrentConnection();
      return conn[prop].apply(conn, arguments);
    };
  }

  function createProxyAccessor(prop) {
    return function() {
      var conn = cli.getCurrentConnection();
      return conn[prop];
    };
  }

  var conn = cli.getCurrentConnection();
  // define connection prototype functions as proxy
  for (var prop in conn) {
    if (prop.indexOf('_') === 0) { // ignore private
      continue;
    }
    if (_.isFunction(conn[prop])) {
      context[prop] = createProxyFunc(prop);
    } else if (_.isObject(conn[prop])) {
      defineProp(context, prop, createProxyAccessor(prop));
    }
  }

  // expose default connection as "$conn"
  defineProp(context, "$conn", function(){ return cli.getCurrentConnection(); });

};
<|MERGE_RESOLUTION|>--- conflicted
+++ resolved
@@ -4,24 +4,14 @@
  * @author Shinichi Tomita <shinichi.tomita@gmail.com>
  * @private
  */
-<<<<<<< HEAD
+
+'use strict';
+
 var stream = require('readable-stream'),
     Readable = stream.Readable,
     Writable = stream.Writable,
     Transform = stream.Transform,
     _ = require('underscore'),
-=======
-
-'use strict';
-
-var stream = require('stream'),
-    rstream = require('readable-stream'),
-    Readable = stream.Readable || rstream.Readable,
-    Writable = stream.Writable || rstream.Writable,
-    Transform = stream.Transform || rstream.Transform,
-    PassThrough = stream.PassThrough || rstream.PassThrough,
-    _      = require('underscore'),
->>>>>>> 47324f2d
     jsforce = require('../jsforce');
 
 /**
